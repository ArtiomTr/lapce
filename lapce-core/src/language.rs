--- conflicted
+++ resolved
@@ -48,12 +48,9 @@
     C,
     Cpp,
     Json,
-<<<<<<< HEAD
     Markdown,
-=======
     Html,
     Java,
->>>>>>> 5372b00a
 }
 
 impl LapceLanguage {
@@ -75,12 +72,9 @@
                 LapceLanguage::Cpp
             }
             "json" => LapceLanguage::Json,
-<<<<<<< HEAD
             "md" => LapceLanguage::Markdown,
-=======
             "html" | "htm" => LapceLanguage::Html,
             "java" => LapceLanguage::Java,
->>>>>>> 5372b00a
             _ => return None,
         })
     }
@@ -100,12 +94,9 @@
             LapceLanguage::C => "//",
             LapceLanguage::Cpp => "//",
             LapceLanguage::Json => "",
-<<<<<<< HEAD
             LapceLanguage::Markdown => "",
-=======
             LapceLanguage::Html => "",
             LapceLanguage::Java => "//",
->>>>>>> 5372b00a
         }
     }
 
@@ -124,12 +115,9 @@
             LapceLanguage::C => "  ",
             LapceLanguage::Cpp => "    ",
             LapceLanguage::Json => "    ",
-<<<<<<< HEAD
             LapceLanguage::Markdown => "    ",
-=======
             LapceLanguage::Html => "    ",
             LapceLanguage::Java => "  ",
->>>>>>> 5372b00a
         }
     }
 
@@ -150,12 +138,9 @@
             LapceLanguage::C => tree_sitter_c::language(),
             LapceLanguage::Cpp => tree_sitter_cpp::language(),
             LapceLanguage::Json => tree_sitter_json::language(),
-<<<<<<< HEAD
             LapceLanguage::Markdown => tree_sitter_markdown::language(),
-=======
             LapceLanguage::Html => tree_sitter_html::language(),
             LapceLanguage::Java => tree_sitter_java::language(),
->>>>>>> 5372b00a
         }
     }
 
@@ -182,12 +167,9 @@
             LapceLanguage::C => tree_sitter_c::HIGHLIGHT_QUERY,
             LapceLanguage::Cpp => tree_sitter_cpp::HIGHLIGHT_QUERY,
             LapceLanguage::Json => tree_sitter_json::HIGHLIGHT_QUERY,
-<<<<<<< HEAD
             LapceLanguage::Markdown => tree_sitter_markdown::HIGHLIGHTS_QUERY,
-=======
             LapceLanguage::Html => tree_sitter_html::HIGHLIGHT_QUERY,
             LapceLanguage::Java => tree_sitter_java::HIGHLIGHT_QUERY,
->>>>>>> 5372b00a
         };
 
         HighlightConfiguration::new(language, query, "", "").unwrap()
