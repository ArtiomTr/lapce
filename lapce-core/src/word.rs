--- conflicted
+++ resolved
@@ -376,14 +376,8 @@
 
 #[cfg(test)]
 mod test {
-<<<<<<< HEAD
     use super::ModalWordCursor;
-    use super::WordCursor;
-=======
->>>>>>> 7235c3a5
     use xi_rope::Rope;
-
-    use super::WordCursor;
 
     #[test]
     fn prev_boundary_should_be_none_at_position_zero() {
